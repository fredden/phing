--- conflicted
+++ resolved
@@ -15,17 +15,6 @@
     </copy>
   </target>
 
-<<<<<<< HEAD
-  <target name="test4">
-    <mkdir dir="copytest" />
-    <copy todir="copytest" enableMultipleMappings="true">
-      <mapper type="firstmatch">
-        <mapper type="glob" from="*.xml" to="*.php1"/>
-        <mapper type="glob" from="*.php" to="*.php2"/>
-      </mapper>
-      <fileset dir="../../../classes/phing/mappers"/>
-    </copy>
-=======
   <target name="test2">
       <mkdir dir="copytest" />
       <copy todir="copytest">
@@ -51,7 +40,17 @@
       </mapper>
       <fileset dir="../../../classes/phing/mappers"/>
       </copy>
->>>>>>> c7f220d3
+  </target>
+
+  <target name="test4">
+    <mkdir dir="copytest" />
+    <copy todir="copytest" enableMultipleMappings="true">
+      <mapper type="firstmatch">
+        <mapper type="glob" from="*.xml" to="*.php1"/>
+        <mapper type="glob" from="*.php" to="*.php2"/>
+      </mapper>
+      <fileset dir="../../../classes/phing/mappers"/>
+    </copy>
   </target>
 
   <target name="cleanup">
