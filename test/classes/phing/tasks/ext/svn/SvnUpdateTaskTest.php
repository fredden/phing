<?php
/*
 *  $Id$
 *
 * THIS SOFTWARE IS PROVIDED BY THE COPYRIGHT HOLDERS AND CONTRIBUTORS
 * "AS IS" AND ANY EXPRESS OR IMPLIED WARRANTIES, INCLUDING, BUT NOT
 * LIMITED TO, THE IMPLIED WARRANTIES OF MERCHANTABILITY AND FITNESS FOR
 * A PARTICULAR PURPOSE ARE DISCLAIMED. IN NO EVENT SHALL THE COPYRIGHT
 * OWNER OR CONTRIBUTORS BE LIABLE FOR ANY DIRECT, INDIRECT, INCIDENTAL,
 * SPECIAL, EXEMPLARY, OR CONSEQUENTIAL DAMAGES (INCLUDING, BUT NOT
 * LIMITED TO, PROCUREMENT OF SUBSTITUTE GOODS OR SERVICES; LOSS OF USE,
 * DATA, OR PROFITS; OR BUSINESS INTERRUPTION) HOWEVER CAUSED AND ON ANY
 * THEORY OF LIABILITY, WHETHER IN CONTRACT, STRICT LIABILITY, OR TORT
 * (INCLUDING NEGLIGENCE OR OTHERWISE) ARISING IN ANY WAY OUT OF THE USE
 * OF THIS SOFTWARE, EVEN IF ADVISED OF THE POSSIBILITY OF SUCH DAMAGE.
 *
 * This software consists of voluntary contributions made by many individuals
 * and is licensed under the LGPL. For more information please see
 * <http://phing.info>.
 */
 
require_once 'phing/BuildFileTest.php';
require_once 'phing/tasks/ext/svn/AbstractSvnTaskTest.php';

/**
 * @author Michiel Rook <mrook@php.net>
 * @version $Id$
 * @package phing.tasks.ext
 */
<<<<<<< HEAD
class SvnUpdateTaskTest extends BuildFileTest { 
=======
class SvnUpdateTaskTest extends AbstractSvnTaskTest { 
>>>>>>> bd9a822f
    public function setUp() { 
        parent::setUp('SvnUpdateTest.xml', false);
    }

    public function testUpdateSimple()
    {
        $repository = PHING_TEST_BASE . '/tmp/svn';
        $this->executeTarget('updateSimple');
        $this->assertInLogs("Checking out SVN repository to '" . $repository . "'");
        $this->assertInLogs("Updating SVN repository at '$repository'");
    }
}<|MERGE_RESOLUTION|>--- conflicted
+++ resolved
@@ -27,11 +27,7 @@
  * @version $Id$
  * @package phing.tasks.ext
  */
-<<<<<<< HEAD
-class SvnUpdateTaskTest extends BuildFileTest { 
-=======
 class SvnUpdateTaskTest extends AbstractSvnTaskTest { 
->>>>>>> bd9a822f
     public function setUp() { 
         parent::setUp('SvnUpdateTest.xml', false);
     }
