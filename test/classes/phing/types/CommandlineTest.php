<<<<<<< HEAD
<?php

/*
 *  $Id$
 *
 * THIS SOFTWARE IS PROVIDED BY THE COPYRIGHT HOLDERS AND CONTRIBUTORS
 * "AS IS" AND ANY EXPRESS OR IMPLIED WARRANTIES, INCLUDING, BUT NOT
 * LIMITED TO, THE IMPLIED WARRANTIES OF MERCHANTABILITY AND FITNESS FOR
 * A PARTICULAR PURPOSE ARE DISCLAIMED. IN NO EVENT SHALL THE COPYRIGHT
 * OWNER OR CONTRIBUTORS BE LIABLE FOR ANY DIRECT, INDIRECT, INCIDENTAL,
 * SPECIAL, EXEMPLARY, OR CONSEQUENTIAL DAMAGES (INCLUDING, BUT NOT
 * LIMITED TO, PROCUREMENT OF SUBSTITUTE GOODS OR SERVICES; LOSS OF USE,
 * DATA, OR PROFITS; OR BUSINESS INTERRUPTION) HOWEVER CAUSED AND ON ANY
 * THEORY OF LIABILITY, WHETHER IN CONTRACT, STRICT LIABILITY, OR TORT
 * (INCLUDING NEGLIGENCE OR OTHERWISE) ARISING IN ANY WAY OUT OF THE USE
 * OF THIS SOFTWARE, EVEN IF ADVISED OF THE POSSIBILITY OF SUCH DAMAGE.
 *
 * This software consists of voluntary contributions made by many individuals
 * and is licensed under the LGPL. For more information please see
 * <http://phing.info>.
 */


require_once 'PHPUnit2/Framework/TestCase.php';



/**
 * Unit test for mappers.
 *
 * @author Hans Lellelid <hans@xmpl.org>
 * @author Stefan Bodewig <stefan.bodewig@epost.de> (Ant)
 * @package propel.types
 */
class CommandlineTest extends PHPUnit2_Framework_TestCase {

    private $cmd;
    
    //private $project;

    public function setUp() {
        $this->cmd = new Commandline();
    }
    
    public function testTranslateCommandline() {
                
        $cmd2 = "cvs -d:pserver:hans@xmpl.org:/cvs commit -m\"added a new test file for 'fun'\" Test.php";
        $cmd3 = "cvs -d:pserver:hans@xmpl.org:/cvs  commit   -m 'added a new test file for fun' Test.php";
        
        
        // This should work fine; we expect 5 args
        $cmd1 = "cvs -d:pserver:hans@xmpl.org:/cvs commit -m \"added a new test file\" Test.php";
        $c = new Commandline($cmd1);
        $this->assertEquals(5, count($c->getArguments()));
        
        // This has some extra space, but we expect same number of args        
        $cmd2 = "cvs -d:pserver:hans@xmpl.org:/cvs   commit  -m \"added a new test file\"    Test.php";
        $c2 = new Commandline($cmd2);
        $this->assertEquals(5, count($c->getArguments()));
                
        // nested quotes should not be a problem either
        $cmd3 = "cvs -d:pserver:hans@xmpl.org:/cvs   commit  -m \"added a new test file for 'fun'\"    Test.php";
        $c3 = new Commandline($cmd3);
        $this->assertEquals(5, count($c->getArguments()));
        $args = $c3->getArguments();
        $this->assertEquals("added a new test file for 'fun'", $args[3]);
        
        // now try unbalanced quotes -- this should fail
        $cmd4 = "cvs -d:pserver:hans@xmpl.org:/cvs   commit  -m \"added a new test file for 'fun' Test.php";        
        try {
            $c4 = new Commandline($cmd4);
            $this->fail("Should throw BuildException because 'unbalanced quotes'");
        } catch (BuildException $be) {
            if (false === strpos($be->getMessage(), "unbalanced quotes")) {
                $this->fail("Should throw BuildException because 'unbalanced quotes'");
            }
        }
    }
    
=======
<?php

/*
 *  $Id$
 *
 * THIS SOFTWARE IS PROVIDED BY THE COPYRIGHT HOLDERS AND CONTRIBUTORS
 * "AS IS" AND ANY EXPRESS OR IMPLIED WARRANTIES, INCLUDING, BUT NOT
 * LIMITED TO, THE IMPLIED WARRANTIES OF MERCHANTABILITY AND FITNESS FOR
 * A PARTICULAR PURPOSE ARE DISCLAIMED. IN NO EVENT SHALL THE COPYRIGHT
 * OWNER OR CONTRIBUTORS BE LIABLE FOR ANY DIRECT, INDIRECT, INCIDENTAL,
 * SPECIAL, EXEMPLARY, OR CONSEQUENTIAL DAMAGES (INCLUDING, BUT NOT
 * LIMITED TO, PROCUREMENT OF SUBSTITUTE GOODS OR SERVICES; LOSS OF USE,
 * DATA, OR PROFITS; OR BUSINESS INTERRUPTION) HOWEVER CAUSED AND ON ANY
 * THEORY OF LIABILITY, WHETHER IN CONTRACT, STRICT LIABILITY, OR TORT
 * (INCLUDING NEGLIGENCE OR OTHERWISE) ARISING IN ANY WAY OUT OF THE USE
 * OF THIS SOFTWARE, EVEN IF ADVISED OF THE POSSIBILITY OF SUCH DAMAGE.
 *
 * This software consists of voluntary contributions made by many individuals
 * and is licensed under the LGPL. For more information please see
 * <http://phing.info>.
 */


require_once 'PHPUnit/Framework/TestCase.php';
include_once 'phing/types/Commandline.php';


/**
 * Unit test for mappers.
 *
 * @author Hans Lellelid <hans@xmpl.org>
 * @author Stefan Bodewig <stefan.bodewig@epost.de> (Ant)
 * @package propel.types
 */
class CommandlineTest extends PHPUnit_Framework_TestCase {

    private $cmd;
    
    //private $project;

    public function setUp() {
        $this->cmd = new Commandline();
    }
    
    public function testTranslateCommandline() {
                
        $cmd2 = "cvs -d:pserver:hans@xmpl.org:/cvs commit -m\"added a new test file for 'fun'\" Test.php";
        $cmd3 = "cvs -d:pserver:hans@xmpl.org:/cvs  commit   -m 'added a new test file for fun' Test.php";
        
        
        // This should work fine; we expect 5 args
        $cmd1 = "cvs -d:pserver:hans@xmpl.org:/cvs commit -m \"added a new test file\" Test.php";
        $c = new Commandline($cmd1);
        $this->assertEquals(5, count($c->getArguments()));
        
        // This has some extra space, but we expect same number of args        
        $cmd2 = "cvs -d:pserver:hans@xmpl.org:/cvs   commit  -m \"added a new test file\"    Test.php";
        $c2 = new Commandline($cmd2);
        $this->assertEquals(5, count($c->getArguments()));
                
        // nested quotes should not be a problem either
        $cmd3 = "cvs -d:pserver:hans@xmpl.org:/cvs   commit  -m \"added a new test file for 'fun'\"    Test.php";
        $c3 = new Commandline($cmd3);
        $this->assertEquals(5, count($c->getArguments()));
        $args = $c3->getArguments();
        $this->assertEquals("added a new test file for 'fun'", $args[3]);
        
        // now try unbalanced quotes -- this should fail
        $cmd4 = "cvs -d:pserver:hans@xmpl.org:/cvs   commit  -m \"added a new test file for 'fun' Test.php";        
        try {
            $c4 = new Commandline($cmd4);
            $this->fail("Should throw BuildException because 'unbalanced quotes'");
        } catch (BuildException $be) {
            if (false === strpos($be->getMessage(), "unbalanced quotes")) {
                $this->fail("Should throw BuildException because 'unbalanced quotes'");
            }
        }
    }
    
>>>>>>> ee602091
}<|MERGE_RESOLUTION|>--- conflicted
+++ resolved
@@ -1,84 +1,3 @@
-<<<<<<< HEAD
-<?php
-
-/*
- *  $Id$
- *
- * THIS SOFTWARE IS PROVIDED BY THE COPYRIGHT HOLDERS AND CONTRIBUTORS
- * "AS IS" AND ANY EXPRESS OR IMPLIED WARRANTIES, INCLUDING, BUT NOT
- * LIMITED TO, THE IMPLIED WARRANTIES OF MERCHANTABILITY AND FITNESS FOR
- * A PARTICULAR PURPOSE ARE DISCLAIMED. IN NO EVENT SHALL THE COPYRIGHT
- * OWNER OR CONTRIBUTORS BE LIABLE FOR ANY DIRECT, INDIRECT, INCIDENTAL,
- * SPECIAL, EXEMPLARY, OR CONSEQUENTIAL DAMAGES (INCLUDING, BUT NOT
- * LIMITED TO, PROCUREMENT OF SUBSTITUTE GOODS OR SERVICES; LOSS OF USE,
- * DATA, OR PROFITS; OR BUSINESS INTERRUPTION) HOWEVER CAUSED AND ON ANY
- * THEORY OF LIABILITY, WHETHER IN CONTRACT, STRICT LIABILITY, OR TORT
- * (INCLUDING NEGLIGENCE OR OTHERWISE) ARISING IN ANY WAY OUT OF THE USE
- * OF THIS SOFTWARE, EVEN IF ADVISED OF THE POSSIBILITY OF SUCH DAMAGE.
- *
- * This software consists of voluntary contributions made by many individuals
- * and is licensed under the LGPL. For more information please see
- * <http://phing.info>.
- */
-
-
-require_once 'PHPUnit2/Framework/TestCase.php';
-
-
-
-/**
- * Unit test for mappers.
- *
- * @author Hans Lellelid <hans@xmpl.org>
- * @author Stefan Bodewig <stefan.bodewig@epost.de> (Ant)
- * @package propel.types
- */
-class CommandlineTest extends PHPUnit2_Framework_TestCase {
-
-    private $cmd;
-    
-    //private $project;
-
-    public function setUp() {
-        $this->cmd = new Commandline();
-    }
-    
-    public function testTranslateCommandline() {
-                
-        $cmd2 = "cvs -d:pserver:hans@xmpl.org:/cvs commit -m\"added a new test file for 'fun'\" Test.php";
-        $cmd3 = "cvs -d:pserver:hans@xmpl.org:/cvs  commit   -m 'added a new test file for fun' Test.php";
-        
-        
-        // This should work fine; we expect 5 args
-        $cmd1 = "cvs -d:pserver:hans@xmpl.org:/cvs commit -m \"added a new test file\" Test.php";
-        $c = new Commandline($cmd1);
-        $this->assertEquals(5, count($c->getArguments()));
-        
-        // This has some extra space, but we expect same number of args        
-        $cmd2 = "cvs -d:pserver:hans@xmpl.org:/cvs   commit  -m \"added a new test file\"    Test.php";
-        $c2 = new Commandline($cmd2);
-        $this->assertEquals(5, count($c->getArguments()));
-                
-        // nested quotes should not be a problem either
-        $cmd3 = "cvs -d:pserver:hans@xmpl.org:/cvs   commit  -m \"added a new test file for 'fun'\"    Test.php";
-        $c3 = new Commandline($cmd3);
-        $this->assertEquals(5, count($c->getArguments()));
-        $args = $c3->getArguments();
-        $this->assertEquals("added a new test file for 'fun'", $args[3]);
-        
-        // now try unbalanced quotes -- this should fail
-        $cmd4 = "cvs -d:pserver:hans@xmpl.org:/cvs   commit  -m \"added a new test file for 'fun' Test.php";        
-        try {
-            $c4 = new Commandline($cmd4);
-            $this->fail("Should throw BuildException because 'unbalanced quotes'");
-        } catch (BuildException $be) {
-            if (false === strpos($be->getMessage(), "unbalanced quotes")) {
-                $this->fail("Should throw BuildException because 'unbalanced quotes'");
-            }
-        }
-    }
-    
-=======
 <?php
 
 /*
@@ -158,5 +77,4 @@
         }
     }
     
->>>>>>> ee602091
 }