<?php

/*
 *  $Id$
 *
 * THIS SOFTWARE IS PROVIDED BY THE COPYRIGHT HOLDERS AND CONTRIBUTORS
 * "AS IS" AND ANY EXPRESS OR IMPLIED WARRANTIES, INCLUDING, BUT NOT
 * LIMITED TO, THE IMPLIED WARRANTIES OF MERCHANTABILITY AND FITNESS FOR
 * A PARTICULAR PURPOSE ARE DISCLAIMED. IN NO EVENT SHALL THE COPYRIGHT
 * OWNER OR CONTRIBUTORS BE LIABLE FOR ANY DIRECT, INDIRECT, INCIDENTAL,
 * SPECIAL, EXEMPLARY, OR CONSEQUENTIAL DAMAGES (INCLUDING, BUT NOT
 * LIMITED TO, PROCUREMENT OF SUBSTITUTE GOODS OR SERVICES; LOSS OF USE,
 * DATA, OR PROFITS; OR BUSINESS INTERRUPTION) HOWEVER CAUSED AND ON ANY
 * THEORY OF LIABILITY, WHETHER IN CONTRACT, STRICT LIABILITY, OR TORT
 * (INCLUDING NEGLIGENCE OR OTHERWISE) ARISING IN ANY WAY OUT OF THE USE
 * OF THIS SOFTWARE, EVEN IF ADVISED OF THE POSSIBILITY OF SUCH DAMAGE.
 *
 * This software consists of voluntary contributions made by many individuals
 * and is licensed under the LGPL. For more information please see
 * <http://phing.info>.
 */

include_once 'phing/BuildFileTest.php';
include_once 'phing/types/Mapper.php';
include_once 'phing/Project.php';
include_once 'phing/types/Reference.php';

/**
 * Unit test for mappers.
 *
 * @author Hans Lellelid <hans@xmpl.org>
 * @author Stefan Bodewig <stefan.bodewig@epost.de> (Ant)
 * @package phing.types
 */
class MapperTest extends PHPUnit_Framework_TestCase
{

    private $project;

    public function setUp()
    {
        $this->project = new Project();
        $this->project->setBasedir(dirname(__FILE__));
    }

    public function testEmptyElementIfIsReference()
    {
        $m = new Mapper($this->project);
        $m->setFrom("*.java");
        try {
            $m->setRefid(new Reference("dummyref"));
            $this->fail("Can add reference to Mapper with from attribute set");
        } catch (BuildException $be) {
            $this->assertEquals("You must not specify more than one attribute when using refid", $be->getMessage());
        }

        $m = new Mapper($this->project);
        $m->setRefid(new Reference("dummyref"));
        try {
            $m->setFrom("*.java");
            $this->fail("Can set from in Mapper that is a reference.");
        } catch (BuildException $be) {
            $this->assertEquals("You must not specify more than one attribute when using refid", $be->getMessage());
        }

        $m = new Mapper($this->project);
        $m->setRefid(new Reference("dummyref"));
        try {
            $m->setTo("*.java");
            $this->fail("Can set to in Mapper that is a reference.");
        } catch (BuildException $be) {
            $this->assertEquals("You must not specify more than one attribute when using refid", $be->getMessage());
        }
        try {
            $m = new Mapper($this->project);
            $m->setRefid(new Reference("dummyref"));
            $m->setType("glob");
            $this->fail("Can set type in Mapper that is a reference.");
        } catch (BuildException $be) {
            $this->assertEquals("You must not specify more than one attribute when using refid", $be->getMessage());
        }
    }

    public function testCircularReferenceCheck()
    {
        $m = new Mapper($this->project);
        $this->project->addReference("dummy", $m);
        $m->setRefid(new Reference("dummy"));
        try {
            $m->getImplementation();
            $this->fail("Can make Mapper a Reference to itself.");
        } catch (BuildException $be) {
            $this->assertEquals("This data type contains a circular reference.", $be->getMessage());
        }

        // dummy1 --> dummy2 --> dummy3 --> dummy1
        $m1 = new Mapper($this->project);
        $this->project->addReference("dummy1", $m1);
        $m1->setRefid(new Reference("dummy2"));
        $m2 = new Mapper($this->project);
        $this->project->addReference("dummy2", $m2);
        $m2->setRefid(new Reference("dummy3"));
        $m3 = new Mapper($this->project);
        $this->project->addReference("dummy3", $m3);
        $m3->setRefid(new Reference("dummy1"));
        try {
            $m1->getImplementation();
            $this->fail("Can make circular reference.");
        } catch (BuildException $be) {
            $this->assertEquals("This data type contains a circular reference.", $be->getMessage());
        }

        // dummy1 --> dummy2 --> dummy3
        // (which holds a glob mapper from "*.java" to "*.class"
        $m1 = new Mapper($this->project);
        $this->project->addReference("dummy1", $m1);
        $m1->setRefid(new Reference("dummy2"));
        $m2 = new Mapper($this->project);
        $this->project->addReference("dummy2", $m2);
        $m2->setRefid(new Reference("dummy3"));
        $m3 = new Mapper($this->project);
        $this->project->addReference("dummy3", $m3);

        $m3->setType("glob");
        $m3->setFrom("*.java");
        $m3->setTo("*.class");

        $fmm = $m1->getImplementation();
        $this->assertTrue($fmm instanceof GlobMapper, "Should be instance of GlobMapper");
        $result = $fmm->main("a.java");
        $this->assertEquals(1, count($result));
        $this->assertEquals("a.class", $result[0]);
    }

    public function testCopyTaskWithTwoFilesets()
    {
        $t = new TaskdefForCopyTest("test1");
        try {
            $t->setUp();
            $t->test1();
            $t->tearDown();
        } catch (Exception $e) {
            $t->tearDown();
            throw $e;
        }
    }

}

/**
 * @package phing.mappers
 */
class TaskdefForCopyTest extends BuildFileTest
{

    public function setUp()
    {
        $this->configureProject(PHING_TEST_BASE . "/etc/types/mapper.xml");
    }

    public function tearDown()
    {
        $this->executeTarget("cleanup");
    }

    public function test1()
    {
        $this->executeTarget("test1");
    }
<<<<<<< HEAD

    public function test4()
    {
        $this->executeTarget("test4");
        $this->assertNotInLogs('.php1');
        $this->assertInLogs('.php2');
=======
    
    public function test2()
    {
        $this->executeTarget("test2");
    }

    public function test3()
    {
        $this->executeTarget("test3");
        $this->assertInLogs('php1');
        $this->assertInLogs('php2');
>>>>>>> c7f220d3
    }
}<|MERGE_RESOLUTION|>--- conflicted
+++ resolved
@@ -167,14 +167,6 @@
     {
         $this->executeTarget("test1");
     }
-<<<<<<< HEAD
-
-    public function test4()
-    {
-        $this->executeTarget("test4");
-        $this->assertNotInLogs('.php1');
-        $this->assertInLogs('.php2');
-=======
     
     public function test2()
     {
@@ -186,6 +178,12 @@
         $this->executeTarget("test3");
         $this->assertInLogs('php1');
         $this->assertInLogs('php2');
->>>>>>> c7f220d3
+    }
+
+    public function test4()
+    {
+        $this->executeTarget("test4");
+        $this->assertNotInLogs('.php1');
+        $this->assertInLogs('.php2');
     }
 }