--- conflicted
+++ resolved
@@ -1,4 +1,3 @@
-<<<<<<< HEAD
 <?php
 /*
  *  $Id$
@@ -20,10 +19,9 @@
  * <http://phing.info>.
  */
 
-namespace phing::util;
-use phing::BuildException;
-use phing::types::selectors::SelectorScanner;
-use phing::types::selectors::SelectorUtils;
+require_once 'phing/types/selectors/SelectorScanner.php'; 
+include_once 'phing/util/StringHelper.php';
+include_once 'phing/types/selectors/SelectorUtils.php';
 
 /**
  * Class for scanning a directory for files/directories that match a certain
@@ -411,7 +409,7 @@
     function listDir($_dir) {
         $d = dir($_dir);
         $list = array();
-        while($entry = $d->read()) {
+        while(($entry = $d->read()) !== false) {
             if ($entry != "." && $entry != "..") {
                 $list[] = $entry;
             }
@@ -700,717 +698,6 @@
      */
     protected function isSelected($name, $file) {
         if ($this->selectors !== null) {
-            for ($i=0,$size=count($this->selectors); $i < $size; $i++) {
-                if (($this->selectors[$i]->isSelected(new File($this->basedir), $name, new File($file))) === false) {
-                    return false;
-                }
-            }
-        }
-        return true;
-    }
-
-}
-=======
-<?php
-/*
- *  $Id$
- *
- * THIS SOFTWARE IS PROVIDED BY THE COPYRIGHT HOLDERS AND CONTRIBUTORS
- * "AS IS" AND ANY EXPRESS OR IMPLIED WARRANTIES, INCLUDING, BUT NOT
- * LIMITED TO, THE IMPLIED WARRANTIES OF MERCHANTABILITY AND FITNESS FOR
- * A PARTICULAR PURPOSE ARE DISCLAIMED. IN NO EVENT SHALL THE COPYRIGHT
- * OWNER OR CONTRIBUTORS BE LIABLE FOR ANY DIRECT, INDIRECT, INCIDENTAL,
- * SPECIAL, EXEMPLARY, OR CONSEQUENTIAL DAMAGES (INCLUDING, BUT NOT
- * LIMITED TO, PROCUREMENT OF SUBSTITUTE GOODS OR SERVICES; LOSS OF USE,
- * DATA, OR PROFITS; OR BUSINESS INTERRUPTION) HOWEVER CAUSED AND ON ANY
- * THEORY OF LIABILITY, WHETHER IN CONTRACT, STRICT LIABILITY, OR TORT
- * (INCLUDING NEGLIGENCE OR OTHERWISE) ARISING IN ANY WAY OUT OF THE USE
- * OF THIS SOFTWARE, EVEN IF ADVISED OF THE POSSIBILITY OF SUCH DAMAGE.
- *
- * This software consists of voluntary contributions made by many individuals
- * and is licensed under the LGPL. For more information please see
- * <http://phing.info>.
- */
-
-require_once 'phing/types/selectors/SelectorScanner.php'; 
-include_once 'phing/util/StringHelper.php';
-include_once 'phing/types/selectors/SelectorUtils.php';
-
-/**
- * Class for scanning a directory for files/directories that match a certain
- * criteria.
- *
- * These criteria consist of a set of include and exclude patterns. With these
- * patterns, you can select which files you want to have included, and which
- * files you want to have excluded.
- *
- * The idea is simple. A given directory is recursively scanned for all files
- * and directories. Each file/directory is matched against a set of include
- * and exclude patterns. Only files/directories that match at least one
- * pattern of the include pattern list, and don't match a pattern of the
- * exclude pattern list will be placed in the list of files/directories found.
- *
- * When no list of include patterns is supplied, "**" will be used, which
- * means that everything will be matched. When no list of exclude patterns is
- * supplied, an empty list is used, such that nothing will be excluded.
- *
- * The pattern matching is done as follows:
- * The name to be matched is split up in path segments. A path segment is the
- * name of a directory or file, which is bounded by DIRECTORY_SEPARATOR
- * ('/' under UNIX, '\' under Windows).
- * E.g. "abc/def/ghi/xyz.php" is split up in the segments "abc", "def", "ghi"
- * and "xyz.php".
- * The same is done for the pattern against which should be matched.
- *
- * Then the segments of the name and the pattern will be matched against each
- * other. When '**' is used for a path segment in the pattern, then it matches
- * zero or more path segments of the name.
- *
- * There are special case regarding the use of DIRECTORY_SEPARATOR at
- * the beginning of the pattern and the string to match:
- * When a pattern starts with a DIRECTORY_SEPARATOR, the string
- * to match must also start with a DIRECTORY_SEPARATOR.
- * When a pattern does not start with a DIRECTORY_SEPARATOR, the
- * string to match may not start with a DIRECTORY_SEPARATOR.
- * When one of these rules is not obeyed, the string will not
- * match.
- *
- * When a name path segment is matched against a pattern path segment, the
- * following special characters can be used:
- *   '*' matches zero or more characters,
- *   '?' matches one character.
- *
- * Examples:
- *
- * "**\*.php" matches all .php files/dirs in a directory tree.
- *
- * "test\a??.php" matches all files/dirs which start with an 'a', then two
- * more characters and then ".php", in a directory called test.
- *
- * "**" matches everything in a directory tree.
- *
- * "**\test\**\XYZ*" matches all files/dirs that start with "XYZ" and where
- * there is a parent directory called test (e.g. "abc\test\def\ghi\XYZ123").
- *
- * Case sensitivity may be turned off if necessary.  By default, it is
- * turned on.
- *
- * Example of usage:
- *   $ds = new DirectroyScanner();
- *   $includes = array("**\*.php");
- *   $excludes = array("modules\*\**");
- *   $ds->SetIncludes($includes);
- *   $ds->SetExcludes($excludes);
- *   $ds->SetBasedir("test");
- *   $ds->SetCaseSensitive(true);
- *   $ds->Scan();
- *
- *   print("FILES:");
- *   $files = ds->GetIncludedFiles();
- *   for ($i = 0; $i < count($files);$i++) {
- *     println("$files[$i]\n");
- *   }
- *
- * This will scan a directory called test for .php files, but excludes all
- * .php files in all directories under a directory called "modules"
- *
- * This class is complete preg/ereg free port of the Java class
- * org.apache.tools.ant.DirectoryScanner. Even functions that use preg/ereg
- * internally (like split()) are not used. Only the _fast_ string functions
- * and comparison operators (=== !=== etc) are used for matching and tokenizing.
- *
- *  @author   Arnout J. Kuiper, ajkuiper@wxs.nl
- *  @author   Magesh Umasankar, umagesh@rediffmail.com
- *  @author   Andreas Aderhold, andi@binarycloud.com
- *
- *  @version   $Revision: 1.15 $
- *  @package   phing.util
- */
-class DirectoryScanner implements SelectorScanner {
-
-    /** default set of excludes */
-    protected $DEFAULTEXCLUDES = array(
-        "**/*~",
-        "**/#*#",
-        "**/.#*",
-        "**/%*%",
-        "**/CVS",
-        "**/CVS/**",
-        "**/.cvsignore",
-        "**/SCCS",
-        "**/SCCS/**",
-        "**/vssver.scc",
-		"**/.svn",
-		"**/.svn/**",
-		"**/._*",
-		"**/.DS_Store",
-    );
-
-    /** The base directory which should be scanned. */
-    protected $basedir;
-
-    /** The patterns for the files that should be included. */
-    protected $includes = null;
-
-    /** The patterns for the files that should be excluded. */
-    protected $excludes = null;
-
-    /**
-     * The files that where found and matched at least one includes, and matched
-     * no excludes.
-     */
-    protected $filesIncluded;
-
-    /** The files that where found and did not match any includes. Trie */
-    protected $filesNotIncluded;
-
-    /**
-     * The files that where found and matched at least one includes, and also
-     * matched at least one excludes. Trie object.
-     */
-    protected $filesExcluded;
-
-    /**
-     * The directories that where found and matched at least one includes, and
-     * matched no excludes.
-     */
-    protected $dirsIncluded;
-
-    /** The directories that where found and did not match any includes. */
-    protected $dirsNotIncluded;
-
-    /**
-     * The files that where found and matched at least one includes, and also
-     * matched at least one excludes.
-     */
-    protected $dirsExcluded;
-
-    /** Have the vars holding our results been built by a slow scan? */
-    protected $haveSlowResults = false;
-
-    /** Should the file system be treated as a case sensitive one? */
-    protected $isCaseSensitive = true;
-
-    /** Selectors */
-    protected $selectors = null;
-    
-    protected $filesDeselected;
-    protected $dirsDeselected;
-    
-    /** if there are no deselected files */
-    protected $everythingIncluded = true;        
-
-    /**
-     * Does the path match the start of this pattern up to the first "**".
-     * This is a static mehtod and should always be called static
-     *
-     * This is not a general purpose test and should only be used if you
-     * can live with false positives.
-     *
-     * pattern=**\a and str=b will yield true.
-     *
-     * @param   pattern             the (non-null) pattern to match against
-     * @param   str                 the (non-null) string (path) to match
-     * @param   isCaseSensitive     must matches be case sensitive?
-     * @return  boolean             true if matches, otherwise false
-     */
-    function matchPatternStart($pattern, $str, $isCaseSensitive = true) {
-        return SelectorUtils::matchPatternStart($pattern, $str, $isCaseSensitive);
-    }
-
-    /**
-     * Matches a path against a pattern. Static
-     *
-     * @param pattern            the (non-null) pattern to match against
-     * @param str                the (non-null) string (path) to match
-     * @param isCaseSensitive    must a case sensitive match be done?
-     *
-     * @return true when the pattern matches against the string.
-     *         false otherwise.
-     */
-    function matchPath($pattern, $str, $isCaseSensitive = true) {
-        return SelectorUtils::matchPath($pattern, $str, $isCaseSensitive);
-    }
-
-    /**
-     * Matches a string against a pattern. The pattern contains two special
-     * characters:
-     * '*' which means zero or more characters,
-     * '?' which means one and only one character.
-     *
-     * @param  pattern the (non-null) pattern to match against
-     * @param  str     the (non-null) string that must be matched against the
-     *                 pattern
-     *
-     * @return boolean true when the string matches against the pattern,
-     *                 false otherwise.
-     * @access public
-     */
-    function match($pattern, $str, $isCaseSensitive = true) {
-        return SelectorUtils::match($pattern, $str, $isCaseSensitive);
-    }
-
-    /**
-     * Sets the basedir for scanning. This is the directory that is scanned
-     * recursively. All '/' and '\' characters are replaced by
-     * DIRECTORY_SEPARATOR
-     *
-     * @param basedir the (non-null) basedir for scanning
-     */
-    function setBasedir($_basedir) {
-        $_basedir = str_replace('\\', DIRECTORY_SEPARATOR, $_basedir);
-        $_basedir = str_replace('/', DIRECTORY_SEPARATOR, $_basedir);
-        $this->basedir = $_basedir;
-    }
-
-    /**
-     * Gets the basedir that is used for scanning. This is the directory that
-     * is scanned recursively.
-     *
-     * @return the basedir that is used for scanning
-     */
-    function getBasedir() {
-        return $this->basedir;
-    }
-
-    /**
-     * Sets the case sensitivity of the file system
-     *
-     * @param specifies if the filesystem is case sensitive
-     */
-    function setCaseSensitive($_isCaseSensitive) {
-        $this->isCaseSensitive = ($_isCaseSensitive) ? true : false;
-    }
-
-    /**
-     * Sets the set of include patterns to use. All '/' and '\' characters are
-     * replaced by DIRECTORY_SEPARATOR. So the separator used need
-     * not match DIRECTORY_SEPARATOR.
-     *
-     * When a pattern ends with a '/' or '\', "**" is appended.
-     *
-     * @param includes list of include patterns
-     */
-    function setIncludes($_includes = array()) {
-        if (empty($_includes) || is_null($_includes)) {
-            $this->includes = null;
-        } else {
-            for ($i = 0; $i < count($_includes); $i++) {
-                $pattern = null;
-                $pattern = str_replace('\\', DIRECTORY_SEPARATOR, $_includes[$i]);
-                $pattern = str_replace('/', DIRECTORY_SEPARATOR, $pattern);
-                if (StringHelper::endsWith(DIRECTORY_SEPARATOR, $pattern)) {
-                    $pattern .= "**";
-                }
-                $this->includes[] = $pattern;
-            }
-        }
-    }
-
-    /**
-     * Sets the set of exclude patterns to use. All '/' and '\' characters are
-     * replaced by <code>File.separatorChar</code>. So the separator used need
-     * not match <code>File.separatorChar</code>.
-     *
-     * When a pattern ends with a '/' or '\', "**" is appended.
-     *
-     * @param excludes list of exclude patterns
-     */
-
-    function setExcludes($_excludes = array()) {
-        if (empty($_excludes) || is_null($_excludes)) {
-            $this->excludes = null;
-        } else {
-            for ($i = 0; $i < count($_excludes); $i++) {
-                $pattern = null;
-                $pattern = str_replace('\\', DIRECTORY_SEPARATOR, $_excludes[$i]);
-                $pattern = str_replace('/', DIRECTORY_SEPARATOR, $pattern);
-                if (StringHelper::endsWith(DIRECTORY_SEPARATOR, $pattern)) {
-                    $pattern .= "**";
-                }
-                $this->excludes[] = $pattern;
-            }
-        }
-    }
-
-    /**
-     * Scans the base directory for files that match at least one include
-     * pattern, and don't match any exclude patterns.
-     *
-     */
-    function scan() {
-    
-        if ((empty($this->basedir)) || (!@is_dir($this->basedir))) {
-            return false;
-        }
-
-        if ($this->includes === null) {
-            // No includes supplied, so set it to 'matches all'
-            $this->includes = array("**");
-        }
-        if (is_null($this->excludes)) {
-            $this->excludes = array();
-        }
-
-        $this->filesIncluded = array();
-        $this->filesNotIncluded = array();
-        $this->filesExcluded = array();
-        $this->dirsIncluded = array();
-        $this->dirsNotIncluded = array();
-        $this->dirsExcluded = array();
-        $this->dirsDeselected = array();
-        $this->filesDeselected = array();
-        
-        if ($this->isIncluded("")) {
-            if (!$this->isExcluded("")) {
-                if ($this->isSelected("", $this->basedir)) {
-                    $this->dirsIncluded[] = "";
-                } else {
-                    $this->dirsDeselected[] = "";
-                }                
-            } else {
-                $this->dirsExcluded[] = "";
-            }
-        } else {
-            $this->dirsNotIncluded[] = "";
-        }
-
-        $this->scandir($this->basedir, "", true);
-        return true;
-    }
-
-    /**
-     * Toplevel invocation for the scan.
-     *
-     * Returns immediately if a slow scan has already been requested.
-     */
-    protected function slowScan() {
-
-        if ($this->haveSlowResults) {
-            return;
-        }
-
-        // copy trie object add CopyInto() method
-        $excl    = $this->dirsExcluded;
-        $notIncl = $this->dirsNotIncluded;
-
-        for ($i=0, $_i=count($excl); $i < $_i; $i++) {
-            if (!$this->couldHoldIncluded($excl[$i])) {
-                $this->scandir($this->basedir.$excl[$i], $excl[$i].DIRECTORY_SEPARATOR, false);
-            }
-        }
-
-        for ($i=0, $_i=count($notIncl); $i < $_i; $i++) {
-            if (!$this->couldHoldIncluded($notIncl[$i])) {
-                $this->scandir($this->basedir.$notIncl[$i], $notIncl[$i].DIRECTORY_SEPARATOR, false);
-            }
-        }
-
-        $this->haveSlowResults = true;
-    }
-
-    /**
-     * Lists contens of a given directory and returns array with entries
-     *
-     * @param   src String. Source path and name file to copy.
-     *
-     * @access  public
-     * @return  array  directory entries
-     * @author  Albert Lash, alash@plateauinnovation.com
-     */
-
-    function listDir($_dir) {
-        $d = dir($_dir);
-        $list = array();
-        while(($entry = $d->read()) !== false) {
-            if ($entry != "." && $entry != "..") {
-                $list[] = $entry;
-            }
-        }
-        $d->close();
-        return $list;
-    }
-
-    /**
-     * Scans the passed dir for files and directories. Found files and
-     * directories are placed in their respective collections, based on the
-     * matching of includes and excludes. When a directory is found, it is
-     * scanned recursively.
-     *
-     * @param dir   the directory to scan
-     * @param vpath the path relative to the basedir (needed to prevent
-     *              problems with an absolute path when using dir)
-     *
-     * @access private
-     * @see #filesIncluded
-     * @see #filesNotIncluded
-     * @see #filesExcluded
-     * @see #dirsIncluded
-     * @see #dirsNotIncluded
-     * @see #dirsExcluded
-     */
-    private function scandir($_rootdir, $_vpath, $_fast) {
-        
-        if (!is_readable($_rootdir)) {
-            return;
-        }                                
-        
-        $newfiles = self::listDir($_rootdir);
-        
-        for ($i=0,$_i=count($newfiles); $i < $_i; $i++) {
-            
-            $file = $_rootdir . DIRECTORY_SEPARATOR . $newfiles[$i];
-            $name = $_vpath . $newfiles[$i];
-
-            if (@is_dir($file)) {
-                if ($this->isIncluded($name)) {
-                    if (!$this->isExcluded($name)) {
-                        if ($this->isSelected($name, $file)) {
-                            $this->dirsIncluded[] = $name;
-                            if ($_fast) {
-                                $this->scandir($file, $name.DIRECTORY_SEPARATOR, $_fast);
-                            }
-                        } else {
-                            $this->everythingIncluded = false;
-                            $this->dirsDeselected[] = $name;
-                            if ($_fast && $this->couldHoldIncluded($name)) {
-                                $this->scandir($file, $name.DIRECTORY_SEPARATOR, $_fast);
-                            }                            
-                        }                                                
-                    } else {
-                        $this->everythingIncluded = false;
-                        $this->dirsExcluded[] = $name;
-                        if ($_fast && $this->couldHoldIncluded($name)) {
-                            $this->scandir($file, $name.DIRECTORY_SEPARATOR, $_fast);
-                        }
-                    }
-                } else {
-                    $this->everythingIncluded = false;
-                    $this->dirsNotIncluded[] = $name;
-                    if ($_fast && $this->couldHoldIncluded($name)) {
-                        $this->scandir($file, $name.DIRECTORY_SEPARATOR, $_fast);
-                    }
-                }
-                
-                if (!$_fast) {
-                    $this->scandir($file, $name.DIRECTORY_SEPARATOR, $_fast);
-                }
-                
-            } elseif (@is_file($file)) {
-                if ($this->isIncluded($name)) {
-                    if (!$this->isExcluded($name)) {
-                        if ($this->isSelected($name, $file)) {
-                            $this->filesIncluded[] = $name;
-                        } else {
-                            $this->everythingIncluded = false;
-                            $this->filesDeselected[] = $name;
-                        }                        
-                    } else {
-                        $this->everythingIncluded = false;
-                        $this->filesExcluded[] = $name;
-                    }
-                } else {
-                    $this->everythingIncluded = false;
-                    $this->filesNotIncluded[] = $name;
-                }
-            }
-        }
-    }
-
-    /**
-     * Tests whether a name matches against at least one include pattern.
-     *
-     * @param name the name to match
-     * @return <code>true</code> when the name matches against at least one
-     *         include pattern, <code>false</code> otherwise.
-     */
-    protected function isIncluded($_name) {
-        for ($i=0, $_i=count($this->includes); $i < $_i; $i++) {
-            if (DirectoryScanner::matchPath($this->includes[$i], $_name, $this->isCaseSensitive)) {
-                return true;
-            }
-        }
-        return false;
-    }
-
-    /**
-     * Tests whether a name matches the start of at least one include pattern.
-     *
-     * @param name the name to match
-     * @return <code>true</code> when the name matches against at least one
-     *         include pattern, <code>false</code> otherwise.
-     */
-    protected function couldHoldIncluded($_name) {
-        for ($i = 0; $i < count($this->includes); $i++) {
-            if (DirectoryScanner::matchPatternStart($this->includes[$i], $_name, $this->isCaseSensitive)) {
-                return true;
-            }
-        }
-        return false;
-    }
-
-    /**
-     * Tests whether a name matches against at least one exclude pattern.
-     *
-     * @param name the name to match
-     * @return <code>true</code> when the name matches against at least one
-     *         exclude pattern, <code>false</code> otherwise.
-     */
-    protected function isExcluded($_name) {
-        for ($i = 0; $i < count($this->excludes); $i++) {
-            if (DirectoryScanner::matchPath($this->excludes[$i], $_name, $this->isCaseSensitive)) {
-                return true;
-            }
-        }
-        return false;
-    }
-
-    /**
-     * Get the names of the files that matched at least one of the include
-     * patterns, and matched none of the exclude patterns.
-     * The names are relative to the basedir.
-     *
-     * @return the names of the files
-     */
-    function getIncludedFiles() {
-        return $this->filesIncluded;        
-    }
-
-    /**
-     * Get the names of the files that matched at none of the include patterns.
-     * The names are relative to the basedir.
-     *
-     * @return the names of the files
-     */
-    function getNotIncludedFiles() {
-        $this->slowScan();
-        return $this->filesNotIncluded;
-    }
-
-    /**
-     * Get the names of the files that matched at least one of the include
-     * patterns, an matched also at least one of the exclude patterns.
-     * The names are relative to the basedir.
-     *
-     * @return the names of the files
-     */
-
-    function getExcludedFiles() {
-        $this->slowScan();
-        return $this->filesExcluded;
-    }
-
-    /**
-     * <p>Returns the names of the files which were selected out and
-     * therefore not ultimately included.</p>
-     *
-     * <p>The names are relative to the base directory. This involves
-     * performing a slow scan if one has not already been completed.</p>
-     *
-     * @return the names of the files which were deselected.
-     *
-     * @see #slowScan
-     */
-    public function getDeselectedFiles() {
-        $this->slowScan();        
-        return $this->filesDeselected;
-    }
-
-    /**
-     * Get the names of the directories that matched at least one of the include
-     * patterns, an matched none of the exclude patterns.
-     * The names are relative to the basedir.
-     *
-     * @return the names of the directories
-     */
-
-    function getIncludedDirectories() {
-        return $this->dirsIncluded;        
-    }
-
-    /**
-     * Get the names of the directories that matched at none of the include
-     * patterns.
-     * The names are relative to the basedir.
-     *
-     * @return the names of the directories
-     */
-    function getNotIncludedDirectories() {
-        $this->slowScan();
-        return $this->dirsNotIncluded;        
-    }
-
-    /**
-     * <p>Returns the names of the directories which were selected out and
-     * therefore not ultimately included.</p>
-     *
-     * <p>The names are relative to the base directory. This involves
-     * performing a slow scan if one has not already been completed.</p>
-     *
-     * @return the names of the directories which were deselected.
-     *
-     * @see #slowScan
-     */
-    public function getDeselectedDirectories() {
-        $this->slowScan();
-        return $this->dirsDeselected;
-    }
-    
-    /**
-     * Get the names of the directories that matched at least one of the include
-     * patterns, an matched also at least one of the exclude patterns.
-     * The names are relative to the basedir.
-     *
-     * @return the names of the directories
-     */
-    function getExcludedDirectories() {
-        $this->slowScan();
-        return $this->dirsExcluded;        
-    }
-
-    /**
-     * Adds the array with default exclusions to the current exclusions set.
-     *
-     */
-    function addDefaultExcludes() {
-        //$excludesLength = ($this->excludes == null) ? 0 : count($this->excludes);
-        foreach($this->DEFAULTEXCLUDES as $pattern) {
-            $pattern = str_replace('\\', DIRECTORY_SEPARATOR, $pattern);
-            $pattern = str_replace('/', DIRECTORY_SEPARATOR, $pattern);
-            $this->excludes[] = $pattern;
-        }
-    }
-    
-    /**
-     * Sets the selectors that will select the filelist.
-     *
-     * @param selectors specifies the selectors to be invoked on a scan
-     */
-    public function setSelectors($selectors) {
-        $this->selectors = $selectors;
-    }
-
-    /**
-     * Returns whether or not the scanner has included all the files or
-     * directories it has come across so far.
-     *
-     * @return <code>true</code> if all files and directories which have
-     *         been found so far have been included.
-     */
-    public function isEverythingIncluded() {
-        return $this->everythingIncluded;
-    }
-        
-    /**
-     * Tests whether a name should be selected.
-     *
-     * @param string $name The filename to check for selecting.
-     * @param string $file The full file path.
-     * @return boolean False when the selectors says that the file
-     *         should not be selected, True otherwise.
-     */
-    protected function isSelected($name, $file) {
-        if ($this->selectors !== null) {
         	$basedir = new PhingFile($this->basedir);
         	$file = new PhingFile($file);
         	foreach($this->selectors as $selector) {
@@ -1422,5 +709,4 @@
         return true;
     }
 
-}
->>>>>>> ee602091
+}