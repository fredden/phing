--- conflicted
+++ resolved
@@ -1,4 +1,3 @@
-<<<<<<< HEAD
 <?php
 /*
  *  $Id$
@@ -20,9 +19,8 @@
  * <http://phing.info>. 
  */
 
-namespace phing::types;
-use phing::BuildException;
-use phing::Project;
+include_once 'phing/types/DataType.php';
+include_once 'phing/types/Path.php';
 
 /**
  * Filename Mapper maps source file name(s) to target file name(s).
@@ -206,212 +204,3 @@
     }
 }
 
-?>
-=======
-<?php
-/*
- *  $Id$
- *
- * THIS SOFTWARE IS PROVIDED BY THE COPYRIGHT HOLDERS AND CONTRIBUTORS
- * "AS IS" AND ANY EXPRESS OR IMPLIED WARRANTIES, INCLUDING, BUT NOT
- * LIMITED TO, THE IMPLIED WARRANTIES OF MERCHANTABILITY AND FITNESS FOR
- * A PARTICULAR PURPOSE ARE DISCLAIMED. IN NO EVENT SHALL THE COPYRIGHT
- * OWNER OR CONTRIBUTORS BE LIABLE FOR ANY DIRECT, INDIRECT, INCIDENTAL,
- * SPECIAL, EXEMPLARY, OR CONSEQUENTIAL DAMAGES (INCLUDING, BUT NOT
- * LIMITED TO, PROCUREMENT OF SUBSTITUTE GOODS OR SERVICES; LOSS OF USE,
- * DATA, OR PROFITS; OR BUSINESS INTERRUPTION) HOWEVER CAUSED AND ON ANY
- * THEORY OF LIABILITY, WHETHER IN CONTRACT, STRICT LIABILITY, OR TORT
- * (INCLUDING NEGLIGENCE OR OTHERWISE) ARISING IN ANY WAY OUT OF THE USE
- * OF THIS SOFTWARE, EVEN IF ADVISED OF THE POSSIBILITY OF SUCH DAMAGE.
- *
- * This software consists of voluntary contributions made by many individuals
- * and is licensed under the LGPL. For more information please see
- * <http://phing.info>. 
- */
-
-include_once 'phing/types/DataType.php';
-include_once 'phing/types/Path.php';
-
-/**
- * Filename Mapper maps source file name(s) to target file name(s).
- * 
- * Built-in mappers can be accessed by specifying they "type" attribute:
- * <code>
- * <mapper type="glob" from="*.php" to="*.php.bak"/>
- * </code>
- * Custom mappers can be specified by providing a dot-path to a include_path-relative
- * class:
- * <code>
- * <mapper classname="myapp.mappers.DevToProdMapper" from="*.php" to="*.php"/>
- * <!-- maps all PHP files from development server to production server, for example -->
- * </code>
- *
- * @author Hans Lellelid <hans@xmpl.org>
- * @package phing.types
- */
-class Mapper extends DataType {
-
-    protected $type;    
-    protected $classname;
-    protected $from;
-    protected $to;
-    protected $classpath;
-    protected $classpathId;
-
-    
-    function __construct(Project $project) {
-        $this->project = $project;
-    }
-    
-    /**
-     * Set the classpath to be used when searching for component being defined
-     * 
-     * @param Path $classpath An Path object containing the classpath.
-     */
-    public function setClasspath(Path $classpath) {
-        if ($this->isReference()) {
-            throw $this->tooManyAttributes();
-        }
-        if ($this->classpath === null) {
-            $this->classpath = $classpath;
-        } else {
-            $this->classpath->append($classpath);
-        }
-    }
-
-    /**
-     * Create the classpath to be used when searching for component being defined
-     */ 
-    public function createClasspath() {
-        if ($this->isReference()) {
-            throw $this->tooManyAttributes();
-        }
-        if ($this->classpath === null) {
-            $this->classpath = new Path($this->project);
-        }
-        return $this->classpath->createPath();
-    }
-
-    /**
-     * Reference to a classpath to use when loading the files.
-     */
-    public function setClasspathRef(Reference $r) {
-        if ($this->isReference()) {
-            throw $this->tooManyAttributes();
-        }
-        $this->classpathId = $r->getRefId();
-        $this->createClasspath()->setRefid($r);
-    }
-
-    /** Set the type of FileNameMapper to use. */
-    function setType($type) {
-        if ($this->isReference()) {
-            throw $this->tooManyAttributes();
-        }
-        $this->type = $type;
-    }
-
-    /** Set the class name of the FileNameMapper to use. */
-    function setClassname($classname) {
-        if ($this->isReference()) {
-            throw $this->tooManyAttributes();
-        }
-        $this->classname = $classname;
-    }
-
-    /**
-     * Set the argument to FileNameMapper.setFrom
-     */
-    function setFrom($from) {
-        if ($this->isReference()) {
-            throw $this->tooManyAttributes();
-        }
-        $this->from = $from;
-    }
-
-    /**
-     * Set the argument to FileNameMapper.setTo
-     */
-    function setTo($to) {
-        if ($this->isReference()) {
-            throw $this->tooManyAttributes();
-        }
-        $this->to = $to;
-    }
-
-    /**
-     * Make this Mapper instance a reference to another Mapper.
-     *
-     * You must not set any other attribute if you make it a reference.
-     */
-    function setRefid($r) {
-        if ($this->type !== null || $this->from !== null || $this->to !== null) {
-            throw DataType::tooManyAttributes();
-        }
-        parent::setRefid($r);
-    }
-
-    /** Factory, returns inmplementation of file name mapper as new instance */
-    function getImplementation() {
-        if ($this->isReference()) {
-            $tmp = $this->getRef();
-            return $tmp->getImplementation();
-        }
-
-        if ($this->type === null && $this->classname === null) {
-            throw new BuildException("either type or classname attribute must be set for <mapper>");
-        }
-        
-        if ($this->type !== null) {
-            switch($this->type) {
-            case 'identity':
-                $this->classname = 'phing.mappers.IdentityMapper';
-                break;
-            case 'flatten':
-                $this->classname = 'phing.mappers.FlattenMapper';
-                break;
-            case 'glob':
-                $this->classname = 'phing.mappers.GlobMapper';
-                break;
-            case 'regexp':
-            case 'regex':
-                $this->classname = 'phing.mappers.RegexpMapper';            
-                break;
-            case 'merge':
-                $this->classname = 'phing.mappers.MergeMapper';                
-                break;
-            default:
-                throw new BuildException("Mapper type {$this->type} not known");
-                break;
-            }
-        }
-
-        // get the implementing class
-        $cls = Phing::import($this->classname, $this->classpath);
-        
-        $m = new $cls;
-        $m->setFrom($this->from);
-        $m->setTo($this->to);
-        
-        return $m;
-    }
-
-    /** Performs the check for circular references and returns the referenced Mapper. */
-    private function getRef() {
-        if (!$this->checked) {
-            $stk = array();
-            $stk[] = $this;
-            $this->dieOnCircularReference($stk, $this->project);            
-        }
-
-        $o = $this->ref->getReferencedObject($this->project);
-        if (!($o instanceof Mapper)) {
-            $msg = $this->ref->getRefId()." doesn't denote a mapper";
-            throw new BuildException($msg);
-        } else {
-            return $o;
-        }
-    }
-}
-
->>>>>>> ee602091
