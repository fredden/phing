--- conflicted
+++ resolved
@@ -1,133 +1,3 @@
-<<<<<<< HEAD
-<?php
-/*
- * $Id$
- *
- * THIS SOFTWARE IS PROVIDED BY THE COPYRIGHT HOLDERS AND CONTRIBUTORS
- * "AS IS" AND ANY EXPRESS OR IMPLIED WARRANTIES, INCLUDING, BUT NOT
- * LIMITED TO, THE IMPLIED WARRANTIES OF MERCHANTABILITY AND FITNESS FOR
- * A PARTICULAR PURPOSE ARE DISCLAIMED. IN NO EVENT SHALL THE COPYRIGHT
- * OWNER OR CONTRIBUTORS BE LIABLE FOR ANY DIRECT, INDIRECT, INCIDENTAL,
- * SPECIAL, EXEMPLARY, OR CONSEQUENTIAL DAMAGES (INCLUDING, BUT NOT
- * LIMITED TO, PROCUREMENT OF SUBSTITUTE GOODS OR SERVICES; LOSS OF USE,
- * DATA, OR PROFITS; OR BUSINESS INTERRUPTION) HOWEVER CAUSED AND ON ANY
- * THEORY OF LIABILITY, WHETHER IN CONTRACT, STRICT LIABILITY, OR TORT
- * (INCLUDING NEGLIGENCE OR OTHERWISE) ARISING IN ANY WAY OUT OF THE USE
- * OF THIS SOFTWARE, EVEN IF ADVISED OF THE POSSIBILITY OF SUCH DAMAGE.
- *
- * This software consists of voluntary contributions made by many individuals
- * and is licensed under the LGPL. For more information please see
- * <http://phing.info>.
- */
-
-namespace phing::types::selectors;
-use phing::BuildException;
-use phing::system::io::File;
-
-/**
- * Selector that selects files by forwarding the request on to other classes.
- *
- * TODO:
- *        Consider adding Path (org.apache.tools.ant.types.Path) support to this class
- *         and to the Mappers class.  See Ant versions for implimentation details.
- *
- * @author <a href="mailto:bruce@callenish.com">Bruce Atherton</a>
- * @package phing.types.selectors
- */
-class ExtendSelector extends BaseSelector {
-
-    private $classname;
-    private $dynselector;
-    private $parameters = array();
-
-    /**
-     * Sets the classname of the custom selector.
-     *
-     * @param classname is the class which implements this selector
-     */
-    public function setClassname($classname) {
-        $this->classname = $classname;
-    }
-
-    /**
-     * Instantiates the identified custom selector class.
-     */
-    public function selectorCreate() {
-        if ($this->classname !== null && $this->classname !== "") {      
-            try {
-                // assume it's fully qualified, import it
-                $cls = Phing::import($this->classname);
-       
-                // make sure class exists
-                if (class_exists($cls)) {
-                    $this->dynselector = new $cls();
-                } else {
-                    $this->setError("Selector " . $this->classname . " not initialized, no such class");
-                }            
-            } catch (Exception $e) {
-                $this->setError("Selector " . $this->classname . " not initialized, could not create class: " . $e->getMessage());
-            }            
-        } else {
-            $this->setError("There is no classname specified");
-        }
-    }
-
-    /**
-     * Create new parameters to pass to custom selector.
-     *
-     * @param p The new Parameter object
-     */
-    public function addParam(Parameter $p) {
-        $this->parameters[] = $p;
-    }
-
-    /**
-     * These are errors specific to ExtendSelector only. If there are
-     * errors in the custom selector, it should throw a BuildException
-     * when isSelected() is called.
-     */
-    public function verifySettings() {
-        // Creation is done here rather than in isSelected() because some
-        // containers may do a validation pass before running isSelected(),
-        // but we need to check for the existence of the created class.
-        if ($this->dynselector === null) {
-            $this->selectorCreate();
-        }
-        
-        if (empty($this->classname)) {
-            $this->setError("The classname attribute is required");
-        } elseif ($this->dynselector === null) {
-            $this->setError("Internal Error: The custom selector was not created");
-        } elseif ( !($this->dynselector instanceof ExtendFileSelector) && (count($this->parameters) > 0)) {
-            $this->setError("Cannot set parameters on custom selector that does not "
-                   . "implement ExtendFileSelector.");
-        }
-    }
-
-
-    /**
-     * Allows the custom selector to choose whether to select a file. This
-     * is also where the Parameters are passed to the custom selector,
-     * since we know we must have them all by now. And since we must know
-     * both classpath and classname, creating the class is deferred to here
-     * as well.
-     *
-     * @throws BuildException
-     */
-    public function isSelected(File $basedir, $filename, File $file) {
-        
-        $this->validate();
-        
-        if (count($this->parameters) > 0 && $this->dynselector instanceof ExtendFileSelector) {            
-            // We know that dynselector must be non-null if no error message
-            $this->dynselector->setParameters($this->parameters);
-        }
-        return $this->dynselector->isSelected($basedir, $filename, $file);
-    }
-
-}
-
-=======
 <?php
 
 /*
@@ -251,4 +121,3 @@
     }
 
 }
->>>>>>> ee602091
